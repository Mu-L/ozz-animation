//----------------------------------------------------------------------------//
//                                                                            //
// ozz-animation is hosted at http://github.com/guillaumeblanc/ozz-animation  //
// and distributed under the MIT License (MIT).                               //
//                                                                            //
// Copyright (c) Guillaume Blanc                                              //
//                                                                            //
// Permission is hereby granted, free of charge, to any person obtaining a    //
// copy of this software and associated documentation files (the "Software"), //
// to deal in the Software without restriction, including without limitation  //
// the rights to use, copy, modify, merge, publish, distribute, sublicense,   //
// and/or sell copies of the Software, and to permit persons to whom the      //
// Software is furnished to do so, subject to the following conditions:       //
//                                                                            //
// The above copyright notice and this permission notice shall be included in //
// all copies or substantial portions of the Software.                        //
//                                                                            //
// THE SOFTWARE IS PROVIDED "AS IS", WITHOUT WARRANTY OF ANY KIND, EXPRESS OR //
// IMPLIED, INCLUDING BUT NOT LIMITED TO THE WARRANTIES OF MERCHANTABILITY,   //
// FITNESS FOR A PARTICULAR PURPOSE AND NONINFRINGEMENT. IN NO EVENT SHALL    //
// THE AUTHORS OR COPYRIGHT HOLDERS BE LIABLE FOR ANY CLAIM, DAMAGES OR OTHER //
// LIABILITY, WHETHER IN AN ACTION OF CONTRACT, TORT OR OTHERWISE, ARISING    //
// FROM, OUT OF OR IN CONNECTION WITH THE SOFTWARE OR THE USE OR OTHER        //
// DEALINGS IN THE SOFTWARE.                                                  //
//                                                                            //
//----------------------------------------------------------------------------//

#include "ozz/animation/offline/animation_builder.h"

#include <algorithm>
#include <cassert>
#include <cstddef>
#include <cstring>
#include <limits>

#include "ozz/animation/offline/raw_animation.h"
#include "ozz/animation/offline/raw_animation_utils.h"
#include "ozz/animation/runtime/animation.h"
#include "ozz/base/containers/vector.h"
#include "ozz/base/maths/simd_math.h"
#include "ozz/base/memory/allocator.h"

// Internal include file
#define OZZ_INCLUDE_PRIVATE_HEADER  // Allows to include private headers.
#include "animation/runtime/animation_keyframe.h"

namespace ozz {
namespace animation {
namespace offline {
namespace {

struct SortingTranslationKey {
  uint16_t track;
  float prev_key_time;
  RawAnimation::TranslationKey key;
};

struct SortingRotationKey {
  uint16_t track;
  float prev_key_time;
  RawAnimation::RotationKey key;
};

struct SortingScaleKey {
  uint16_t track;
  float prev_key_time;
  RawAnimation::ScaleKey key;
};

// Keyframe sorting. Stores first by time and then track number.
template <typename _Key>
bool SortingKeyLess(const _Key& _left, const _Key& _right) {
  const float time_diff = _left.prev_key_time - _right.prev_key_time;
  return time_diff < 0.f || (time_diff == 0.f && _left.track < _right.track);
}

template <typename _SrcKey, typename _DestTrack>
void PushBackIdentityKey(uint16_t _track, float _time, _DestTrack* _dest) {
  typedef typename _DestTrack::value_type DestKey;
  float prev_time = -1.f;
  if (!_dest->empty() && _dest->back().track == _track) {
    prev_time = _dest->back().key.time;
  }
  const DestKey key = {_track, prev_time, {_time, _SrcKey::identity()}};
  _dest->push_back(key);
}

// Copies a track from a RawAnimation to an Animation.
// Also fixes up the front (t = 0) and back keys (t = duration).
template <typename _SrcTrack, typename _DestTrack>
void CopyRaw(const _SrcTrack& _src, uint16_t _track, float _duration,
             _DestTrack* _dest) {
  typedef typename _SrcTrack::value_type SrcKey;
  typedef typename _DestTrack::value_type DestKey;

  if (_src.size() == 0) {  // Adds 2 new keys.
    PushBackIdentityKey<SrcKey, _DestTrack>(_track, 0.f, _dest);
    PushBackIdentityKey<SrcKey, _DestTrack>(_track, _duration, _dest);
  } else if (_src.size() == 1) {  // Adds 1 new key.
    const SrcKey& raw_key = _src.front();
    assert(raw_key.time >= 0 && raw_key.time <= _duration);
    const DestKey first = {_track, -1.f, {0.f, raw_key.value}};
    _dest->push_back(first);
    const DestKey last = {_track, 0.f, {_duration, raw_key.value}};
    _dest->push_back(last);
  } else {  // Copies all keys, and fixes up first and last keys.
    float prev_time = -1.f;
    if (_src.front().time != 0.f) {  // Needs a key at t = 0.f.
      const DestKey first = {_track, prev_time, {0.f, _src.front().value}};
      _dest->push_back(first);
      prev_time = 0.f;
    }
    for (size_t k = 0; k < _src.size(); ++k) {  // Copies all keys.
      const SrcKey& raw_key = _src[k];
      assert(raw_key.time >= 0 && raw_key.time <= _duration);
      const DestKey key = {_track, prev_time, {raw_key.time, raw_key.value}};
      _dest->push_back(key);
      prev_time = raw_key.time;
    }
    if (_src.back().time - _duration != 0.f) {  // Needs a key at t = _duration.
      const DestKey last = {_track, prev_time, {_duration, _src.back().value}};
      _dest->push_back(last);
    }
  }
  assert(_dest->front().key.time == 0.f &&
         _dest->back().key.time - _duration == 0.f);
}

template <typename _SortingKey, class _Lerp, class _Compare>
void Sort(ozz::vector<_SortingKey>& _src, size_t _num_tracks,
          const _Lerp& _lerp, const _Compare& _comp) {
  // Sorts whole vector
  std::sort(_src.begin(), _src.end(), _comp);

  // Will store last 2 keys (last and penultimate) for a track.
  ozz::vector<std::pair<int, int>> previouses(_num_tracks);
  for (bool loop = true; loop;) {
    loop = false;  // Will be set to true again if vector was changed.

    // Reset all previouses to default.
    const std::pair<int, int> default_previous{-1, -1};
    std::fill(previouses.begin(), previouses.end(), default_previous);

    // Loop through all keys.
    for (size_t i = 0; i < _src.size(); ++i) {
      const uint16_t track = _src[i].track;
      auto& previous = previouses[track];

      // Inject key if distance from previous one is too big to be stored in
      // runtime data structure.
      if (previous.first != -1 && i - previous.first > kMaxPreviousOffset) {
        assert(previous.second != -1 &&
               "Not possible not to have a valid penultimate key.");
        // Copy as originals are going to be (re)moved.
        _SortingKey last = _src[previous.first];
        const _SortingKey penultimate = _src[previous.second];

        // Prepares new key to insert.
        const _SortingKey insert = {
            track,
            penultimate.key.time,
            {(penultimate.key.time + last.key.time) * .5f,
             _lerp(penultimate.key.value, last.key.value, .5f)}};

        // Removes previous.first key that is changing and needs to be resorted.
        _src.erase(_src.begin() + previous.first);

        // Pushes the new key....
        _src.push_back(insert);

        // ... and the modified one, in the correct order (for the merge).
        last.prev_key_time = insert.key.time;
        _src.push_back(last);

        // Re-sorts vector in place. Last 2 keys where added. Nothing has
        // changed before previous.second.
        std::inplace_merge(_src.begin() + previous.second, _src.end() - 2,
                           _src.end(), _comp);

        // Restart as things have changed behind insertion point and previouses
        // need to be rebuilt.
        loop = true;
        break;
      }

      // Updates previouses
      previous.second = previous.first;
      previous.first = static_cast<int>(i);
    }
  }
}

void CopyTimePoints(const span<const float>& _times, float _inv_duration,
                    const span<float>& _ratios) {
  assert(_times.size() == _ratios.size());
  for (size_t i = 0; i < _times.size(); ++i) {
    _ratios[i] = _times[i] * _inv_duration;
  }
}

uint16_t TimePointToIndex(const span<const float>& _timepoints, float _time) {
  const float* found = std::find(_timepoints.begin(), _timepoints.end(), _time);
  if (found == _timepoints.end()) {
    assert(found != _timepoints.end());
  }
  const ptrdiff_t distance = found - _timepoints.begin();
  assert(distance >= 0 && distance < std::numeric_limits<uint16_t>::max());
  return static_cast<uint16_t>(distance);
}

template <typename _SortingKey, typename _Component, typename _Compressor>
void CopyToAnimation(const span<const float>& _timepoints,
                     const ozz::vector<_SortingKey>& _src, size_t _num_tracks,
                     _Component* _dest, const _Compressor& _compressor) {
  ozz::vector<typename _Component::value_type*> previouses(_num_tracks);
  for (size_t i = 0; i < _src.size(); ++i) {
    const _SortingKey& src = _src[i];
    typename _Component::value_type& key = _dest->values[i];

    // Ratio
    const uint16_t ratio = TimePointToIndex(_timepoints, src.key.time);
    if (_timepoints.size() <= std::numeric_limits<uint8_t>::max()) {
      assert(ratio <= std::numeric_limits<uint8_t>::max());
      reinterpret_span<uint8_t>(_dest->ratios)[i] = static_cast<uint8_t>(ratio);
    } else {
      reinterpret_span<uint16_t>(_dest->ratios)[i] = ratio;
    }

    // Previous
    const ptrdiff_t diff =
        previouses[src.track] ? &key - previouses[src.track] : 0;
    assert(diff < kMaxPreviousOffset);
    _dest->previouses[i] = static_cast<uint16_t>(diff);

    // Value
    _compressor(src.key.value, &key);

    // Stores track position
    previouses[src.track] = &key;
  }
}

void CompressFloat3(const ozz::math::Float3& _src,
                    ozz::animation::Float3Key* _dest) {
  _dest->value[0] = ozz::math::FloatToHalf(_src.x);
  _dest->value[1] = ozz::math::FloatToHalf(_src.y);
  _dest->value[2] = ozz::math::FloatToHalf(_src.z);
}

// Compares float absolute values.
bool LessAbs(float _left, float _right) {
  return std::abs(_left) < std::abs(_right);
}

inline int quantize(float _value, float _scale, float _offset, int _max) {
  return math::Clamp(
      0, static_cast<int>(std::floor((_value - _offset) * _scale + .5f)), _max);
}

// Compresses quaternion to ozz::animation::RotationKey format.
// The 3 smallest components of the quaternion are quantized to x bits
// integers, while the largest is recomputed thanks to quaternion
// normalization property (x^2+y^2+z^2+w^2 = 1). Because the 3 components are
// the 3 smallest, their value cannot be greater than sqrt(2)/2. Thus
// quantization quality is improved by pre-multiplying each componenent by
// sqrt(2).
void CompressQuaternion(const ozz::math::Quaternion& _src,
                        ozz::animation::QuaternionKey* _dest) {
  // Finds the largest quaternion component.
  const float quat[4] = {_src.x, _src.y, _src.z, _src.w};
  const int largest =
      static_cast<int>(std::max_element(quat, quat + 4, LessAbs) - quat);
  assert(largest <= 3);

  // Quantize the 3 smallest components on x bits signed integers.
  const float kScale = 4095.f / math::kSqrt2;
  const float kOffset = -math::kSqrt2_2;
  const int kMapping[4][3] = {{1, 2, 3}, {0, 2, 3}, {0, 1, 3}, {0, 1, 2}};
  const int* map = kMapping[largest];
<<<<<<< HEAD
  const int cpnt[3] = {
      math::Min(static_cast<int>((quat[map[0]] - kOffset) * kScale + .5f),
                4095),
      math::Min(static_cast<int>((quat[map[1]] - kOffset) * kScale + .5f),
                4095),
      math::Min(static_cast<int>((quat[map[2]] - kOffset) * kScale + .5f),
                4095)};
=======
  const int cpnt[3] = {quantize(quat[map[0]], kScale, kOffset, 4095),
                       quantize(quat[map[1]], kScale, kOffset, 4095),
                       quantize(quat[map[2]], kScale, kOffset, 4095)};
>>>>>>> ee1cbdb9

  pack(largest, quat[largest] < 0.f, cpnt, _dest);
}  // namespace

// Normalize quaternions. Fixes-up successive opposite quaternions that would
// fail to take the shortest path during the normalized-lerp. Note that keys
// are still sorted per-track at that point, which allows this algorithm to
// process all consecutive keys.
void FixupQuaternions(ozz::vector<SortingRotationKey>* _src) {
  size_t track = std::numeric_limits<size_t>::max();
  const math::Quaternion identity = math::Quaternion::identity();
  for (size_t i = 0; i < _src->size(); ++i) {
    SortingRotationKey& src = _src->at(i);
    math::Quaternion normalized = NormalizeSafe(src.key.value, identity);
    if (track != _src->at(i).track) {  // First key of the track.
      if (normalized.w < 0.f) {    // .w eq to a dot with identity quaternion.
        normalized = -normalized;  // Q an -Q are the same rotation.
      }
    } else {  // Still on the same track: so fixes-up quaternion.
      const SortingRotationKey& prev_src = _src->at(i - 1);
      const math::Float4 prev(prev_src.key.value.x, prev_src.key.value.y,
                              prev_src.key.value.z, prev_src.key.value.w);
      const math::Float4 curr(normalized.x, normalized.y, normalized.z,
                              normalized.w);
      if (Dot(prev, curr) < 0.f) {
        normalized = -normalized;  // Q an -Q are the same rotation.
      }
    }
    // Stores fixed-up quaternion.
    src.key.value = normalized;
    track = src.track;
  }
}

ozz::vector<float> BuildTimePoints(
    ozz::vector<SortingTranslationKey>& _translations,
    ozz::vector<SortingRotationKey>& _rotations,
    ozz::vector<SortingScaleKey>& _scales) {
  ozz::vector<float> timepoints;

  for (const auto& _key : _translations) {
    timepoints.push_back(_key.key.time);
  }
  for (const auto& _key : _rotations) {
    timepoints.push_back(_key.key.time);
  }
  for (const auto& _key : _scales) {
    timepoints.push_back(_key.key.time);
  }

  std::sort(timepoints.begin(), timepoints.end());
  timepoints.erase(std::unique(timepoints.begin(), timepoints.end()),
                   timepoints.end());

  return timepoints;
}

}  // namespace

// Ensures _input's validity and allocates _animation.
// An animation needs to have at least two key frames per joint, the first at
// t = 0 and the last at t = duration. If at least one of those keys are not
// in the RawAnimation then the builder creates it.
unique_ptr<Animation> AnimationBuilder::operator()(
    const RawAnimation& _input) const {
  // Tests _raw_animation validity.
  if (!_input.Validate()) {
    return nullptr;
  }

  // Everything is fine, allocates and fills the animation.
  // Nothing can fail now.
  unique_ptr<Animation> animation = make_unique<Animation>();

  // Sets duration.
  const float duration = _input.duration;
  // A _duration == 0 would create some division by 0 during sampling.
  // Also we need at least to keys with different times, which cannot be done
  // if duration is 0.
  assert(duration > 0.f);  // This case is handled by Validate().
  const float inv_duration = 1.f / _input.duration;
  animation->duration_ = duration;

  // Sets tracks count. Can be safely casted to uint16_t as number of tracks as
  // already been validated.
  const uint16_t num_tracks = static_cast<uint16_t>(_input.num_tracks());
  animation->num_tracks_ = num_tracks;
  const uint16_t num_soa_tracks = Align(num_tracks, 4);

  // Declares and preallocates tracks to sort.
  size_t translations = 0, rotations = 0, scales = 0;
  for (int i = 0; i < num_tracks; ++i) {
    const RawAnimation::JointTrack& raw_track = _input.tracks[i];
    translations += raw_track.translations.size() + 2;  // +2 because worst case
    rotations += raw_track.rotations.size() + 2;        // needs to add the
    scales += raw_track.scales.size() + 2;              // first and last keys.
  }
  ozz::vector<SortingTranslationKey> sorting_translations;
  sorting_translations.reserve(translations);
  ozz::vector<SortingRotationKey> sorting_rotations;
  sorting_rotations.reserve(rotations);
  ozz::vector<SortingScaleKey> sorting_scales;
  sorting_scales.reserve(scales);

  // Filters RawAnimation keys and copies them to the output sorting structure.
  uint16_t i = 0;
  for (; i < num_tracks; ++i) {
    const RawAnimation::JointTrack& raw_track = _input.tracks[i];
    CopyRaw(raw_track.translations, i, duration, &sorting_translations);
    CopyRaw(raw_track.rotations, i, duration, &sorting_rotations);
    CopyRaw(raw_track.scales, i, duration, &sorting_scales);
  }

  // Add enough identity keys to match soa requirements.
  for (; i < num_soa_tracks; ++i) {
    typedef RawAnimation::TranslationKey SrcTKey;
    PushBackIdentityKey<SrcTKey>(i, 0.f, &sorting_translations);
    PushBackIdentityKey<SrcTKey>(i, duration, &sorting_translations);

    typedef RawAnimation::RotationKey SrcRKey;
    PushBackIdentityKey<SrcRKey>(i, 0.f, &sorting_rotations);
    PushBackIdentityKey<SrcRKey>(i, duration, &sorting_rotations);

    typedef RawAnimation::ScaleKey SrcSKey;
    PushBackIdentityKey<SrcSKey>(i, 0.f, &sorting_scales);
    PushBackIdentityKey<SrcSKey>(i, duration, &sorting_scales);
  }

  FixupQuaternions(&sorting_rotations);

  // Sort animation keys to favor cache coherency.
  Sort(sorting_translations, num_soa_tracks, &LerpTranslation,
       &SortingKeyLess<SortingTranslationKey>);
  Sort(sorting_rotations, num_soa_tracks, &LerpRotation,
       &SortingKeyLess<SortingRotationKey>);
  Sort(sorting_scales, num_soa_tracks, &LerpScale,
       &SortingKeyLess<SortingScaleKey>);

  // Get all timepoints. Shall be done on sorting keys as time points might have
  // been added during the process.
  const ozz::vector<float>& time_points =
      BuildTimePoints(sorting_translations, sorting_rotations, sorting_scales);

  // Maximum time points reached.
  if (time_points.size() >= std::numeric_limits<uint16_t>::max()) {
    return nullptr;
  }

  // Allocate animation members.
  const Animation::AllocateParams params{
      _input.name.length(), time_points.size(), sorting_translations.size(),
      sorting_rotations.size(), sorting_scales.size()};
  animation->Allocate(params);

  // Copy sorted keys to final animation.
  CopyToAnimation(make_span(time_points), sorting_translations, num_soa_tracks,
                  &animation->translations_, &CompressFloat3);
  CopyToAnimation(make_span(time_points), sorting_rotations, num_soa_tracks,
                  &animation->rotations_, &CompressQuaternion);
  CopyToAnimation(make_span(time_points), sorting_scales, num_soa_tracks,
                  &animation->scales_, &CompressFloat3);

  // Converts timepoints to ratio and copy to animation. Must be done once
  // indices have been set.
  CopyTimePoints(make_span(time_points), inv_duration, animation->timepoints_);

  // Copy animation's name.
  if (animation->name_) {
    strcpy(animation->name_, _input.name.c_str());
  }

  return animation;  // Success.
}
}  // namespace offline
}  // namespace animation
}  // namespace ozz<|MERGE_RESOLUTION|>--- conflicted
+++ resolved
@@ -277,19 +277,9 @@
   const float kOffset = -math::kSqrt2_2;
   const int kMapping[4][3] = {{1, 2, 3}, {0, 2, 3}, {0, 1, 3}, {0, 1, 2}};
   const int* map = kMapping[largest];
-<<<<<<< HEAD
-  const int cpnt[3] = {
-      math::Min(static_cast<int>((quat[map[0]] - kOffset) * kScale + .5f),
-                4095),
-      math::Min(static_cast<int>((quat[map[1]] - kOffset) * kScale + .5f),
-                4095),
-      math::Min(static_cast<int>((quat[map[2]] - kOffset) * kScale + .5f),
-                4095)};
-=======
   const int cpnt[3] = {quantize(quat[map[0]], kScale, kOffset, 4095),
                        quantize(quat[map[1]], kScale, kOffset, 4095),
                        quantize(quat[map[2]], kScale, kOffset, 4095)};
->>>>>>> ee1cbdb9
 
   pack(largest, quat[largest] < 0.f, cpnt, _dest);
 }  // namespace
