--- conflicted
+++ resolved
@@ -381,10 +381,10 @@
 }
 
 void Interpolates(float _anim_ratio, size_t _num_soa_tracks,
-                  const span<const internal::InterpSoaFloat3> _translations,
-                  const span<const internal::InterpSoaQuaternion> _rotations,
-                  const span<const internal::InterpSoaFloat3> _scales,
-                  const span<math::SoaTransform> _output) {
+                  const span<const internal::InterpSoaFloat3>& _translations,
+                  const span<const internal::InterpSoaQuaternion>& _rotations,
+                  const span<const internal::InterpSoaFloat3>& _scales,
+                  const span<math::SoaTransform>& _output) {
   const math::SimdFloat4 anim_ratio = math::simd_float4::Load1(_anim_ratio);
   for (size_t i = 0; i < _num_soa_tracks; ++i) {
     // Prepares interpolation coefficients.
@@ -459,17 +459,13 @@
              context->scales_.cache, context->scales_.outdated,
              context->scales_.interp, &DecompressFloat3);
 
-  // only interp as much as we have output for.
-  const int num_soa_interp_tracks = math::Min(static_cast< int >(output.size()), num_soa_tracks);
+  // Only interp as much as we have output for.
+  const size_t num_soa_interp_tracks = math::Min(output.size(), num_soa_tracks);
 
   // Interpolates soa hot data.
-<<<<<<< HEAD
-  Interpolates(anim_ratio, num_soa_tracks, context->translations_.interp,
-               context->rotations_.interp, context->scales_.interp, output);
-=======
-  Interpolates(anim_ratio, num_soa_interp_tracks, context->soa_translations_,
-               context->soa_rotations_, context->soa_scales_, output.begin());
->>>>>>> f4918bda
+  Interpolates(anim_ratio, num_soa_interp_tracks, context->translations_.interp,
+               context->rotations_.interp, context->scales_.interp,
+               output);
 
   return true;
 }
