--- conflicted
+++ resolved
@@ -15,11 +15,7 @@
 set(ozz_build_tests ON CACHE BOOL "Build unit tests")
 set(ozz_build_simd_ref OFF CACHE BOOL "Forces SIMD math reference implementation")
 set(ozz_build_cpp11 OFF CACHE BOOL "Enable c++11")
-<<<<<<< HEAD
-set(ozz_build_coverage OFF CACHE BOOL "Enable coverage tests")
-=======
 set(ozz_build_coverage OFF CACHE BOOL "Enable gcov code coverage")
->>>>>>> 4866bf95
 
 # Add project execution options
 set(ozz_run_tests_headless ON CACHE BOOL "Run unit tests without rendering")
