//----------------------------------------------------------------------------//
//                                                                            //
// ozz-animation is hosted at http://github.com/guillaumeblanc/ozz-animation  //
// and distributed under the MIT License (MIT).                               //
//                                                                            //
// Copyright (c) Guillaume Blanc                                              //
//                                                                            //
// Permission is hereby granted, free of charge, to any person obtaining a    //
// copy of this software and associated documentation files (the "Software"), //
// to deal in the Software without restriction, including without limitation  //
// the rights to use, copy, modify, merge, publish, distribute, sublicense,   //
// and/or sell copies of the Software, and to permit persons to whom the      //
// Software is furnished to do so, subject to the following conditions:       //
//                                                                            //
// The above copyright notice and this permission notice shall be included in //
// all copies or substantial portions of the Software.                        //
//                                                                            //
// THE SOFTWARE IS PROVIDED "AS IS", WITHOUT WARRANTY OF ANY KIND, EXPRESS OR //
// IMPLIED, INCLUDING BUT NOT LIMITED TO THE WARRANTIES OF MERCHANTABILITY,   //
// FITNESS FOR A PARTICULAR PURPOSE AND NONINFRINGEMENT. IN NO EVENT SHALL    //
// THE AUTHORS OR COPYRIGHT HOLDERS BE LIABLE FOR ANY CLAIM, DAMAGES OR OTHER //
// LIABILITY, WHETHER IN AN ACTION OF CONTRACT, TORT OR OTHERWISE, ARISING    //
// FROM, OUT OF OR IN CONNECTION WITH THE SOFTWARE OR THE USE OR OTHER        //
// DEALINGS IN THE SOFTWARE.                                                  //
//                                                                            //
//----------------------------------------------------------------------------//

#ifndef OZZ_OZZ_BASE_MATHS_INTERNAL_SIMD_MATH_CONFIG_H_
#define OZZ_OZZ_BASE_MATHS_INTERNAL_SIMD_MATH_CONFIG_H_

#include "ozz/base/platform.h"

// Avoid SIMD instruction detection if reference (aka scalar) implementation is
// forced.
#if !defined(OZZ_BUILD_SIMD_REF)

// Try to match a SSE2+ version.
#if defined(__AVX2__) || defined(OZZ_SIMD_AVX2)
#include <immintrin.h>
#define OZZ_SIMD_AVX2
#define OZZ_SIMD_AVX  // avx is available if avx2 is.
#endif

#if defined(__FMA__) || defined(OZZ_SIMD_FMA)
#include <immintrin.h>
#define OZZ_SIMD_FMA
#endif

#if defined(__AVX__) || defined(OZZ_SIMD_AVX)
#include <immintrin.h>
#define OZZ_SIMD_AVX
#define OZZ_SIMD_SSE4_2  // SSE4.2 is available if avx is.
#endif

#if defined(__SSE4_2__) || defined(OZZ_SIMD_SSE4_2)
#include <nmmintrin.h>
#define OZZ_SIMD_SSE4_2
#define OZZ_SIMD_SSE4_1  // SSE4.1 is available if SSE4.2 is.
#endif

#if defined(__SSE4_1__) || defined(OZZ_SIMD_SSE4_1)
#include <smmintrin.h>
#define OZZ_SIMD_SSE4_1
#define OZZ_SIMD_SSSE3  // SSSE3 is available if SSE4.1 is.
#endif

#if defined(__SSSE3__) || defined(OZZ_SIMD_SSSE3)
#include <tmmintrin.h>
#define OZZ_SIMD_SSSE3
#define OZZ_SIMD_SSE3  // SSE3 is available if SSSE3 is.
#endif

#if defined(__SSE3__) || defined(OZZ_SIMD_SSE3)
#include <pmmintrin.h>
#define OZZ_SIMD_SSE3
#define OZZ_SIMD_SSE2  // SSE2 is available if SSE3 is.
#endif

// x64/amd64 have SSE2 instructions
// _M_IX86_FP is 2 if /arch:SSE2, /arch:AVX or /arch:AVX2 was used.
#if defined(__SSE2__) || defined(_M_AMD64) || defined(_M_X64) || \
    (_M_IX86_FP >= 2) || defined(OZZ_SIMD_SSE2)
#include <emmintrin.h>
#define OZZ_SIMD_SSE2
#define OZZ_SIMD_SSEx  // OZZ_SIMD_SSEx is the generic flag for SSE support
#endif

// Try to match a Arm NEON
#if defined(__ARM_NEON) || defined(OZZ_SIMD_ARM_NEON)
<<<<<<< HEAD
#include <arm_neon.h>
#define OZZ_SIMD_ARM_NEON
=======
// #include <arm_neon.h>
// #define OZZ_SIMD_ARM_NEON
>>>>>>> b9587fd1
#endif

// End of SIMD instruction detection
#endif  // !OZZ_BUILD_SIMD_REF

// SEE* intrinsics available
#if defined(OZZ_SIMD_SSEx)

namespace ozz {
namespace math {

// Vector of four floating point values.
typedef __m128 SimdFloat4;

// Argument type for Float4.
typedef const __m128 _SimdFloat4;

// Vector of four integer values.
typedef __m128i SimdInt4;

// Argument type for Int4.
typedef const __m128i _SimdInt4;
}  // namespace math
}  // namespace ozz

#else  // No builtin simd available

// No simd instruction set detected, switch back to reference implementation.
// OZZ_SIMD_REF is the generic flag for SIMD reference implementation.
#define OZZ_SIMD_REF

// Declares reference simd float and integer vectors outside of ozz::math, in
// order to match non-reference implementation details.

// Vector of four floating point values.
struct SimdFloat4Def {
  alignas(16) float x;
  float y;
  float z;
  float w;
};

// Vector of four integer values.
struct SimdInt4Def {
  alignas(16) int x;
  int y;
  int z;
  int w;
};

namespace ozz {
namespace math {

// Vector of four floating point values.
typedef SimdFloat4Def SimdFloat4;

// Argument type for SimdFloat4
typedef const SimdFloat4& _SimdFloat4;

// Vector of four integer values.
typedef SimdInt4Def SimdInt4;

// Argument type for SimdInt4.
typedef const SimdInt4& _SimdInt4;

}  // namespace math
}  // namespace ozz
#endif  // OZZ_SIMD_x

// Native SIMD operator already exist on some compilers, so they have to be
// disable from ozz implementation
#if !defined(OZZ_SIMD_REF) && (defined(__GNUC__) || defined(__llvm__))
#define OZZ_DISABLE_SSE_NATIVE_OPERATORS
#endif
#endif  // OZZ_OZZ_BASE_MATHS_INTERNAL_SIMD_MATH_CONFIG_H_<|MERGE_RESOLUTION|>--- conflicted
+++ resolved
@@ -87,13 +87,8 @@
 
 // Try to match a Arm NEON
 #if defined(__ARM_NEON) || defined(OZZ_SIMD_ARM_NEON)
-<<<<<<< HEAD
-#include <arm_neon.h>
-#define OZZ_SIMD_ARM_NEON
-=======
 // #include <arm_neon.h>
 // #define OZZ_SIMD_ARM_NEON
->>>>>>> b9587fd1
 #endif
 
 // End of SIMD instruction detection
